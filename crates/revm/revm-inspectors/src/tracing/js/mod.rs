--- conflicted
+++ resolved
@@ -273,16 +273,12 @@
     fn initialize_interp(
         &mut self,
         _interp: &mut Interpreter,
-<<<<<<< HEAD
-        _data: &mut EVMData<'_, DB>,
-=======
         data: &mut EVMData<'_, DB>,
-        _is_static: bool,
->>>>>>> 085a703d
     ) -> InstructionResult {
-        let precompiles =
-            PrecompileList(data.precompiles.addresses().into_iter().map(Into::into).collect());
-
+        // TODO(rakita) new version of revm with exposed precompiles
+        //let precompiles =
+        //    PrecompileList(data.precompiles.addresses().into_iter().map(Into::into).collect());
+        let precompiles = PrecompileList(std::collections::HashSet::new());
         let _ = precompiles.register_callable(&mut self.ctx);
 
         InstructionResult::Continue
