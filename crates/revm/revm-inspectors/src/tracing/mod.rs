--- conflicted
+++ resolved
@@ -160,18 +160,10 @@
         trace.gas_used = gas.spend();
         trace.gas_limit = gas.limit();
         trace.status = status;
-<<<<<<< HEAD
-        trace.success = success;
-        trace.gas_used = gas_used;
-
-        if self.config.record_call_return_data {
-            trace.output = Some(output.clone());
-        }
-=======
         trace.success = matches!(status, return_ok!());
         trace.output = output.clone();
+
         self.last_call_return_data = Some(output);
->>>>>>> ff13ec36
 
         if let Some(address) = created_address {
             // A new contract was created via CREATE
