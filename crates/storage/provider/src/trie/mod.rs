use crate::Transaction;
use cita_trie::{PatriciaTrie, Trie};
use hasher::HasherKeccak;
use reth_codecs::Compact;
use reth_db::{
    cursor::{DbCursorRO, DbCursorRW, DbDupCursorRO},
    database::Database,
    models::{AccountBeforeTx, TransitionIdAddress},
    tables,
    transaction::{DbTx, DbTxMut},
};
use reth_primitives::{
    keccak256, proofs::EMPTY_ROOT, Account, Address, ProofCheckpoint, StorageEntry,
    StorageTrieEntry, TransitionId, H256, KECCAK_EMPTY, U256,
};
use reth_rlp::{
    encode_fixed_size, Decodable, DecodeError, Encodable, RlpDecodable, RlpEncodable,
    EMPTY_STRING_CODE,
};
use reth_tracing::tracing::*;
use std::{
    collections::{BTreeMap, BTreeSet},
    ops::Range,
    sync::Arc,
};

/// Merkle Trie error types
#[allow(missing_docs)]
#[derive(Debug, thiserror::Error)]
pub enum TrieError {
    #[error("Some error occurred: {0}")]
    InternalError(#[from] cita_trie::TrieError),
    #[error("The root node wasn't found in the DB")]
    MissingRoot(H256),
    #[error("{0:?}")]
    DatabaseError(#[from] reth_db::Error),
    #[error("{0:?}")]
    DecodeError(#[from] DecodeError),
    #[error("Trie requires committing a checkpoint.")]
    UnexpectedCheckpoint,
}

/// Database wrapper implementing HashDB trait.
struct HashDatabase<'tx, 'itx, DB: Database> {
    tx: &'tx Transaction<'itx, DB>,
}

impl<'tx, 'itx, DB> cita_trie::DB for HashDatabase<'tx, 'itx, DB>
where
    DB: Database,
{
    type Error = TrieError;

    fn get(&self, key: &[u8]) -> Result<Option<Vec<u8>>, Self::Error> {
        Ok(self.tx.get::<tables::AccountsTrie>(H256::from_slice(key))?)
    }

    fn contains(&self, key: &[u8]) -> Result<bool, Self::Error> {
        Ok(<Self as cita_trie::DB>::get(self, key)?.is_some())
    }

    fn insert(&self, _key: Vec<u8>, _value: Vec<u8>) -> Result<(), Self::Error> {
        unreachable!("Use batch instead.");
    }

    // Insert a batch of data into the cache.
    fn insert_batch(&self, keys: Vec<Vec<u8>>, values: Vec<Vec<u8>>) -> Result<(), Self::Error> {
        let mut cursor = self.tx.cursor_write::<tables::AccountsTrie>()?;
        for (key, value) in keys.into_iter().zip(values.into_iter()) {
            cursor.upsert(H256::from_slice(key.as_slice()), value)?;
        }
        Ok(())
    }

    fn remove_batch(&self, keys: &[Vec<u8>]) -> Result<(), Self::Error> {
        let mut cursor = self.tx.cursor_write::<tables::AccountsTrie>()?;
        for key in keys {
            if cursor.seek_exact(H256::from_slice(key.as_slice()))?.is_some() {
                cursor.delete_current()?;
            }
        }
        Ok(())
    }

    fn remove(&self, _key: &[u8]) -> Result<(), Self::Error> {
        unreachable!("Use batch instead.");
    }

    fn flush(&self) -> Result<(), Self::Error> {
        Ok(())
    }
}

impl<'tx, 'itx, DB: Database> HashDatabase<'tx, 'itx, DB> {
    /// Instantiates a new Database for the accounts trie, with an empty root
    fn new(tx: &'tx Transaction<'itx, DB>) -> Result<Self, TrieError> {
        let root = EMPTY_ROOT;
        if tx.get::<tables::AccountsTrie>(root)?.is_none() {
            tx.put::<tables::AccountsTrie>(root, [EMPTY_STRING_CODE].to_vec())?;
        }
        Ok(Self { tx })
    }

    /// Instantiates a new Database for the accounts trie, with an existing root
    fn from_root(tx: &'tx Transaction<'itx, DB>, root: H256) -> Result<Self, TrieError> {
        if root == EMPTY_ROOT {
            return Self::new(tx)
        }
        tx.get::<tables::AccountsTrie>(root)?.ok_or(TrieError::MissingRoot(root))?;
        Ok(Self { tx })
    }
}

/// Database wrapper implementing HashDB trait.
struct DupHashDatabase<'tx, 'itx, DB: Database> {
    tx: &'tx Transaction<'itx, DB>,
    key: H256,
}

impl<'tx, 'itx, DB> cita_trie::DB for DupHashDatabase<'tx, 'itx, DB>
where
    DB: Database,
{
    type Error = TrieError;

    fn get(&self, key: &[u8]) -> Result<Option<Vec<u8>>, Self::Error> {
        let mut cursor = self.tx.cursor_dup_read::<tables::StoragesTrie>()?;
        let subkey = H256::from_slice(key);
        Ok(cursor
            .seek_by_key_subkey(self.key, subkey)?
            .filter(|entry| entry.hash == subkey)
            .map(|entry| entry.node))
    }

    fn contains(&self, key: &[u8]) -> Result<bool, Self::Error> {
        Ok(<Self as cita_trie::DB>::get(self, key)?.is_some())
    }

    fn insert(&self, _key: Vec<u8>, _value: Vec<u8>) -> Result<(), Self::Error> {
        unreachable!("Use batch instead.");
    }

    /// Insert a batch of data into the cache.
    fn insert_batch(&self, keys: Vec<Vec<u8>>, values: Vec<Vec<u8>>) -> Result<(), Self::Error> {
        let mut cursor = self.tx.cursor_dup_write::<tables::StoragesTrie>()?;
        for (key, node) in keys.into_iter().zip(values.into_iter()) {
            let hash = H256::from_slice(key.as_slice());
            if cursor.seek_by_key_subkey(self.key, hash)?.filter(|e| e.hash == hash).is_some() {
                cursor.delete_current()?;
            }
            cursor.upsert(self.key, StorageTrieEntry { hash, node })?;
        }
        Ok(())
    }

    fn remove_batch(&self, keys: &[Vec<u8>]) -> Result<(), Self::Error> {
        let mut cursor = self.tx.cursor_dup_write::<tables::StoragesTrie>()?;
        for key in keys {
            let hash = H256::from_slice(key.as_slice());
            if cursor.seek_by_key_subkey(self.key, hash)?.filter(|e| e.hash == hash).is_some() {
                cursor.delete_current()?;
            }
        }
        Ok(())
    }

    fn remove(&self, _key: &[u8]) -> Result<(), Self::Error> {
        unreachable!("Use batch instead.");
    }

    fn flush(&self) -> Result<(), Self::Error> {
        Ok(())
    }
}

impl<'tx, 'itx, DB: Database> DupHashDatabase<'tx, 'itx, DB> {
    /// Instantiates a new Database for the storage trie, with an empty root
    fn new(tx: &'tx Transaction<'itx, DB>, key: H256) -> Result<Self, TrieError> {
        let root = EMPTY_ROOT;
        let mut cursor = tx.cursor_dup_write::<tables::StoragesTrie>()?;
        if cursor.seek_by_key_subkey(key, root)?.filter(|entry| entry.hash == root).is_none() {
            tx.put::<tables::StoragesTrie>(
                key,
                StorageTrieEntry { hash: root, node: [EMPTY_STRING_CODE].to_vec() },
            )?;
        }
        Ok(Self { tx, key })
    }

    /// Instantiates a new Database for the storage trie, with an existing root
    fn from_root(tx: &'tx Transaction<'itx, DB>, key: H256, root: H256) -> Result<Self, TrieError> {
        if root == EMPTY_ROOT {
            return Self::new(tx, key)
        }
        tx.cursor_dup_read::<tables::StoragesTrie>()?
            .seek_by_key_subkey(key, root)?
            .filter(|entry| entry.hash == root)
            .ok_or(TrieError::MissingRoot(root))?;
        Ok(Self { tx, key })
    }
}

/// An Ethereum account, for RLP encoding traits deriving.
#[derive(Clone, Copy, Debug, PartialEq, Eq, Default, RlpEncodable, RlpDecodable)]
pub(crate) struct EthAccount {
    /// Account nonce.
    nonce: u64,
    /// Account balance.
    balance: U256,
    /// Account's storage root.
    storage_root: H256,
    /// Hash of the account's bytecode.
    code_hash: H256,
}

impl From<Account> for EthAccount {
    fn from(acc: Account) -> Self {
        EthAccount {
            nonce: acc.nonce,
            balance: acc.balance,
            storage_root: EMPTY_ROOT,
            code_hash: acc.bytecode_hash.unwrap_or(KECCAK_EMPTY),
        }
    }
}

impl EthAccount {
    pub(crate) fn from_with_root(acc: Account, storage_root: H256) -> EthAccount {
        Self { storage_root, ..Self::from(acc) }
    }
}

/// Struct for calculating the root of a merkle patricia tree,
/// while populating the database with intermediate hashes.
#[derive(Debug)]
pub struct DBTrieLoader {
    /// The maximum number of keys to insert before committing. Both from `AccountsTrie` and
    /// `StoragesTrie`.
    pub commit_threshold: u64,
    /// The current number of inserted keys from both `AccountsTrie` and `StoragesTrie`.
    current: u64,
}

impl Default for DBTrieLoader {
    fn default() -> Self {
        DBTrieLoader { commit_threshold: 500_000, current: 0 }
    }
}

/// Status of the trie calculation.
#[derive(Debug, PartialEq, Copy, Clone)]
pub enum TrieProgress {
    /// Trie has finished with the passed root.
    Complete(H256),
    /// Trie has hit its commit threshold.
    InProgress(ProofCheckpoint),
}

impl TrieProgress {
    /// Consumes the root from its `Complete` variant. If that's not possible, throw
    /// `TrieError::UnexpectedCheckpoint`.
    pub fn root(self) -> Result<H256, TrieError> {
        match self {
            Self::Complete(root) => Ok(root),
            _ => Err(TrieError::UnexpectedCheckpoint),
        }
    }
}

impl DBTrieLoader {
    /// Calculates the root of the state trie, saving intermediate hashes in the database.
    pub fn calculate_root<DB: Database>(
        &mut self,
        tx: &Transaction<'_, DB>,
    ) -> Result<TrieProgress, TrieError> {
        let mut checkpoint = self.get_checkpoint(tx)?;

        if checkpoint.hashed_address.is_none() {
            tx.clear::<tables::AccountsTrie>()?;
            tx.clear::<tables::StoragesTrie>()?;
        }

        let hasher = Arc::new(HasherKeccak::new());
        let mut trie = if let Some(root) = checkpoint.account_root {
            PatriciaTrie::from(
                Arc::new(HashDatabase::from_root(tx, root)?),
                hasher,
                root.as_bytes(),
            )?
        } else {
            PatriciaTrie::new(Arc::new(HashDatabase::new(tx)?), hasher)
        };

        let mut accounts_cursor = tx.cursor_read::<tables::HashedAccount>()?;
        let mut walker = accounts_cursor.walk(checkpoint.hashed_address.take())?;

        while let Some((hashed_address, account)) = walker.next().transpose()? {
            match self.calculate_storage_root(
                tx,
                hashed_address,
                checkpoint.storage_key.take(),
                checkpoint.storage_root.take(),
            )? {
                TrieProgress::Complete(root) => {
                    let value = EthAccount::from_with_root(account, root);

                    let mut out = Vec::new();
                    Encodable::encode(&value, &mut out);
                    trie.insert(hashed_address.as_bytes().to_vec(), out)?;

                    if self.has_hit_threshold() {
                        return self.save_account_checkpoint(
                            ProofCheckpoint::default(),
                            H256::from_slice(trie.root()?.as_slice()),
                            hashed_address,
                            tx,
                        )
                    }
                }
                TrieProgress::InProgress(checkpoint) => {
                    return self.save_account_checkpoint(
                        checkpoint,
                        H256::from_slice(trie.root()?.as_slice()),
                        hashed_address,
                        tx,
                    )
                }
            }
        }

        // Reset inner stage progress
        self.save_checkpoint(tx, ProofCheckpoint::default())?;

        Ok(TrieProgress::Complete(H256::from_slice(trie.root()?.as_slice())))
    }

    fn calculate_storage_root<DB: Database>(
        &mut self,
        tx: &Transaction<'_, DB>,
        address: H256,
        next_storage: Option<H256>,
        current_storage_root: Option<H256>,
    ) -> Result<TrieProgress, TrieError> {
        let mut storage_cursor = tx.cursor_dup_read::<tables::HashedStorage>()?;

        let hasher = Arc::new(HasherKeccak::new());
        let (mut current_entry, mut trie) = if let Some(entry) = next_storage {
            (
                storage_cursor.seek_by_key_subkey(address, entry)?.filter(|e| e.key == entry),
                PatriciaTrie::from(
                    Arc::new(DupHashDatabase::from_root(
                        tx,
                        address,
                        current_storage_root.expect("is some"),
                    )?),
                    hasher,
                    current_storage_root.expect("is some").as_bytes(),
                )?,
            )
        } else {
            (
                storage_cursor.seek_by_key_subkey(address, H256::zero())?,
                PatriciaTrie::new(Arc::new(DupHashDatabase::new(tx, address)?), hasher),
            )
        };

        while let Some(StorageEntry { key: storage_key, value }) = current_entry {
            let out = encode_fixed_size(&value).to_vec();
            trie.insert(storage_key.to_vec(), out)?;
            // Should be able to use walk_dup, but any call to next() causes an assert fail in
            // mdbx.c
            current_entry = storage_cursor.next_dup()?.map(|(_, v)| v);
            let threshold = self.has_hit_threshold();
            if let Some(current_entry) = current_entry {
                if threshold {
                    return Ok(TrieProgress::InProgress(ProofCheckpoint {
                        storage_root: Some(H256::from_slice(trie.root()?.as_slice())),
                        storage_key: Some(current_entry.key),
                        ..Default::default()
                    }))
                }
            }
        }

<<<<<<< HEAD
        Ok(TrieProgress::Complete(H256::from_slice(trie.root()?.as_slice())))
=======
        let root = H256::from_slice(trie.root()?.as_slice());

        // if root is empty remove it from db
        if root == EMPTY_ROOT {
            tx.delete::<tables::StoragesTrie>(address, None)?;
        }

        Ok(root)
>>>>>>> a34226c8
    }

    /// Calculates the root of the state trie by updating an existing trie.
    pub fn update_root<DB: Database>(
        &mut self,
        tx: &Transaction<'_, DB>,
        mut root: H256,
        tid_range: Range<TransitionId>,
    ) -> Result<TrieProgress, TrieError> {
        let mut progress = self.get_checkpoint(tx)?;

        if let Some(account_root) = progress.account_root.take() {
            root = account_root;
        }

        let next_acc = progress.hashed_address.take();
        let changed_accounts = self
            .gather_changes(tx, tid_range)?
            .into_iter()
            .skip_while(|(addr, _)| next_acc.is_some() && next_acc.expect("is some") != *addr);

        let mut trie = PatriciaTrie::from(
            Arc::new(HashDatabase::from_root(tx, root)?),
            Arc::new(HasherKeccak::new()),
            root.as_bytes(),
        )?;

        let mut accounts_cursor = tx.cursor_read::<tables::HashedAccount>()?;

        for (hashed_address, changed_storages) in changed_accounts {
            let res = if let Some(account) = trie.get(hashed_address.as_slice())? {
                trie.remove(hashed_address.as_bytes())?;

                let storage_root = EthAccount::decode(&mut account.as_slice())?.storage_root;
                self.update_storage_root(
                    tx,
                    progress.storage_root.take().unwrap_or(storage_root),
                    hashed_address,
                    changed_storages,
                    progress.storage_key.take(),
                )?
            } else {
                self.calculate_storage_root(
                    tx,
                    hashed_address,
                    progress.storage_key.take(),
                    progress.storage_root.take(),
                )?
            };

            let storage_root = match res {
                TrieProgress::Complete(root) => root,
                TrieProgress::InProgress(checkpoint) => {
                    return self.save_account_checkpoint(
                        checkpoint,
                        H256::from_slice(trie.root()?.as_slice()),
                        hashed_address,
                        tx,
                    )
                }
            };

            if let Some((_, account)) = accounts_cursor.seek_exact(hashed_address)? {
                let value = EthAccount::from_with_root(account, storage_root);

                let mut out = Vec::new();
                Encodable::encode(&value, &mut out);

                trie.insert(hashed_address.as_bytes().to_vec(), out)?;

                if self.has_hit_threshold() {
                    return self.save_account_checkpoint(
                        ProofCheckpoint::default(),
                        H256::from_slice(trie.root()?.as_slice()),
                        hashed_address,
                        tx,
                    )
                }
            }
        }

<<<<<<< HEAD
        // Reset inner stage progress
        self.save_checkpoint(tx, ProofCheckpoint::default())?;

        Ok(TrieProgress::Complete(H256::from_slice(trie.root()?.as_slice())))
=======
        let new_root = H256::from_slice(trie.root()?.as_slice());
        if new_root != root {
            let mut cursor = tx.cursor_write::<tables::AccountsTrie>()?;
            if cursor.seek_exact(root)?.is_some() {
                cursor.delete_current()?;
            }
        }

        Ok(new_root)
>>>>>>> a34226c8
    }

    fn update_storage_root<DB: Database>(
        &mut self,
        tx: &Transaction<'_, DB>,
        root: H256,
        address: H256,
        changed_storages: BTreeSet<H256>,
        next_storage: Option<H256>,
    ) -> Result<TrieProgress, TrieError> {
        let mut storage_cursor = tx.cursor_dup_read::<tables::HashedStorage>()?;

        let mut trie = PatriciaTrie::new(
            Arc::new(DupHashDatabase::from_root(tx, address, root)?),
            Arc::new(HasherKeccak::new()),
        );

        let changed_storages = changed_storages
            .into_iter()
            .skip_while(|k| next_storage.is_some() && *k == next_storage.expect("is some"));

        for key in changed_storages {
            if let Some(StorageEntry { value, .. }) =
                storage_cursor.seek_by_key_subkey(address, key)?.filter(|e| e.key == key)
            {
                let out = encode_fixed_size(&value).to_vec();
                trie.insert(key.as_bytes().to_vec(), out)?;
                if self.has_hit_threshold() {
                    return Ok(TrieProgress::InProgress(ProofCheckpoint {
                        storage_root: Some(H256::from_slice(trie.root()?.as_slice())),
                        storage_key: Some(key),
                        ..Default::default()
                    }))
                }
            } else {
                trie.remove(key.as_bytes())?;
            }
        }

        let new_root = H256::from_slice(trie.root()?.as_slice());
        if new_root != root {
            let mut cursor = tx.cursor_dup_write::<tables::StoragesTrie>()?;
            if cursor
                .seek_by_key_subkey(address, root)?
                .filter(|entry| entry.hash == root)
                .is_some()
            {
                cursor.delete_current()?;
            }
        }

<<<<<<< HEAD
        Ok(TrieProgress::Complete(root))
=======
        // if root is empty remove it from db
        if new_root == EMPTY_ROOT {
            tx.delete::<tables::StoragesTrie>(address, None)?;
        }

        Ok(new_root)
>>>>>>> a34226c8
    }

    fn gather_changes<DB: Database>(
        &self,
        tx: &Transaction<'_, DB>,
        tid_range: Range<TransitionId>,
    ) -> Result<BTreeMap<H256, BTreeSet<H256>>, TrieError> {
        let mut account_cursor = tx.cursor_read::<tables::AccountChangeSet>()?;

        let mut account_changes: BTreeMap<Address, BTreeSet<H256>> = BTreeMap::new();

        let mut walker = account_cursor.walk_range(tid_range.clone())?;

        while let Some((_, AccountBeforeTx { address, .. })) = walker.next().transpose()? {
            account_changes.insert(address, Default::default());
        }

        let mut storage_cursor = tx.cursor_dup_read::<tables::StorageChangeSet>()?;

        let start = TransitionIdAddress((tid_range.start, Address::zero()));
        let end = TransitionIdAddress((tid_range.end, Address::zero()));
        let mut walker = storage_cursor.walk_range(start..end)?;

        while let Some((TransitionIdAddress((_, address)), StorageEntry { key, .. })) =
            walker.next().transpose()?
        {
            account_changes.entry(address).or_default().insert(key);
        }

        let hashed_changes = account_changes
            .into_iter()
            .map(|(address, storage)| {
                (keccak256(address), storage.into_iter().map(keccak256).collect())
            })
            .collect();

        Ok(hashed_changes)
    }

    fn save_account_checkpoint<DB: Database>(
        &mut self,
        mut checkpoint: ProofCheckpoint,
        root: H256,
        hashed_address: H256,
        tx: &Transaction<'_, DB>,
    ) -> Result<TrieProgress, TrieError> {
        checkpoint.account_root = Some(root);
        checkpoint.hashed_address = Some(hashed_address);

        debug!(target: "sync::stages::merkle::exec", account = ?hashed_address, storage = ?checkpoint.storage_key, "Saving inner trie checkpoint");

        self.save_checkpoint(tx, checkpoint)?;

        Ok(TrieProgress::InProgress(checkpoint))
    }

    /// Saves the trie progress
    pub fn save_checkpoint<DB: Database>(
        &mut self,
        tx: &Transaction<'_, DB>,
        checkpoint: ProofCheckpoint,
    ) -> Result<(), TrieError> {
        let mut buf = vec![];
        checkpoint.to_compact(&mut buf);

        // It allows unwind (which commits), to reuse this instance.
        self.current = 0;

        Ok(tx.put::<tables::SyncStageProgress>("TrieLoader".into(), buf)?)
    }

    /// Gets the trie progress
    pub fn get_checkpoint<DB: Database>(
        &self,
        tx: &Transaction<'_, DB>,
    ) -> Result<ProofCheckpoint, TrieError> {
        let buf = tx.get::<tables::SyncStageProgress>("TrieLoader".into())?.unwrap_or_default();

        if buf.is_empty() {
            return Ok(ProofCheckpoint::default())
        }

        let (checkpoint, _) = ProofCheckpoint::from_compact(&buf, buf.len());

        if checkpoint.account_root.is_some() {
            debug!(target: "sync::stages::merkle::exec", account = ?checkpoint.hashed_address, storage = ?checkpoint.storage_key, "Continuing inner trie checkpoint");
        }

        Ok(checkpoint)
    }

    fn has_hit_threshold(&mut self) -> bool {
        self.current += 1;
        self.current >= self.commit_threshold
    }
}

#[cfg(test)]
mod tests {
    use super::*;
    use assert_matches::assert_matches;
    use proptest::{prelude::ProptestConfig, proptest};
    use reth_db::{mdbx::test_utils::create_test_rw_db, tables, transaction::DbTxMut};
    use reth_primitives::{
        hex_literal::hex,
        keccak256,
        proofs::{genesis_state_root, KeccakHasher, EMPTY_ROOT},
        Address, ChainSpec, MAINNET,
    };
    use std::{collections::HashMap, str::FromStr};
    use triehash::sec_trie_root;

    #[test]
    fn empty_trie() {
        let mut trie = DBTrieLoader::default();
        let db = create_test_rw_db();
        let tx = Transaction::new(db.as_ref()).unwrap();
        assert_matches!(trie.calculate_root(&tx), Ok(got) if got.root().unwrap() == EMPTY_ROOT);
    }

    #[test]
    fn single_account_trie() {
        let mut trie = DBTrieLoader::default();
        let db = create_test_rw_db();
        let tx = Transaction::new(db.as_ref()).unwrap();
        let address = Address::from_str("9fe4abd71ad081f091bd06dd1c16f7e92927561e").unwrap();
        let account = Account { nonce: 0, balance: U256::ZERO, bytecode_hash: None };
        tx.put::<tables::HashedAccount>(keccak256(address), account).unwrap();
        let mut encoded_account = Vec::new();
        EthAccount::from(account).encode(&mut encoded_account);
        let expected = H256(sec_trie_root::<KeccakHasher, _, _, _>([(address, encoded_account)]).0);
        assert_matches!(
            trie.calculate_root(&tx),
            Ok(got) if got.root().unwrap() == expected
        );
    }

    #[test]
    fn two_accounts_trie() {
        let mut trie = DBTrieLoader::default();
        let db = create_test_rw_db();
        let tx = Transaction::new(db.as_ref()).unwrap();

        let accounts = [
            (
                Address::from(hex!("9fe4abd71ad081f091bd06dd1c16f7e92927561e")),
                Account { nonce: 155, balance: U256::from(414241124), bytecode_hash: None },
            ),
            (
                Address::from(hex!("f8a6edaad4a332e6e550d0915a7fd5300b0b12d1")),
                Account { nonce: 3, balance: U256::from(78978), bytecode_hash: None },
            ),
        ];
        for (address, account) in accounts {
            tx.put::<tables::HashedAccount>(keccak256(address), account).unwrap();
        }
        let encoded_accounts = accounts.iter().map(|(k, v)| {
            let mut out = Vec::new();
            EthAccount::from(*v).encode(&mut out);
            (k, out)
        });
        let expected = H256(sec_trie_root::<KeccakHasher, _, _, _>(encoded_accounts).0);
        assert_matches!(
            trie.calculate_root(&tx),
            Ok(got) if got.root().unwrap() == expected
        );
    }

    #[test]
    fn single_storage_trie() {
        let mut trie = DBTrieLoader::default();
        let db = create_test_rw_db();
        let tx = Transaction::new(db.as_ref()).unwrap();

        let address = Address::from_str("9fe4abd71ad081f091bd06dd1c16f7e92927561e").unwrap();
        let hashed_address = keccak256(address);

        let storage = Vec::from([(H256::from_low_u64_be(2), U256::from(1))]);
        for (k, v) in storage.clone() {
            tx.put::<tables::HashedStorage>(
                hashed_address,
                StorageEntry { key: keccak256(k), value: v },
            )
            .unwrap();
        }
        let encoded_storage = storage.iter().map(|(k, v)| {
            let out = encode_fixed_size(v).to_vec();
            (k, out)
        });
        let expected = H256(sec_trie_root::<KeccakHasher, _, _, _>(encoded_storage).0);
        assert_matches!(
            trie.calculate_storage_root(&tx, hashed_address, None, None),
            Ok(got) if got.root().unwrap() == expected
        );
    }

    #[test]
    fn single_account_with_storage_trie() {
        let mut trie = DBTrieLoader::default();
        let db = create_test_rw_db();
        let tx = Transaction::new(db.as_ref()).unwrap();

        let address = Address::from_str("9fe4abd71ad081f091bd06dd1c16f7e92927561e").unwrap();
        let hashed_address = keccak256(address);

        let storage = HashMap::from([
            (H256::zero(), U256::from(3)),
            (H256::from_low_u64_be(2), U256::from(1)),
        ]);
        let code = "el buen fla";
        let account = Account {
            nonce: 155,
            balance: U256::from(414241124u32),
            bytecode_hash: Some(keccak256(code)),
        };
        tx.put::<tables::HashedAccount>(hashed_address, account).unwrap();

        for (k, v) in storage.clone() {
            tx.put::<tables::HashedStorage>(
                hashed_address,
                StorageEntry { key: keccak256(k), value: v },
            )
            .unwrap();
        }
        let mut out = Vec::new();

        let encoded_storage = storage.iter().map(|(k, v)| {
            let out = encode_fixed_size(v).to_vec();
            (k, out)
        });

        let eth_account = EthAccount::from_with_root(
            account,
            H256(sec_trie_root::<KeccakHasher, _, _, _>(encoded_storage).0),
        );
        eth_account.encode(&mut out);

        let expected = H256(sec_trie_root::<KeccakHasher, _, _, _>([(address, out)]).0);
        assert_matches!(
            trie.calculate_root(&tx),
            Ok(got) if got.root().unwrap() == expected
        );
    }

    #[test]
    fn verify_genesis() {
        let mut trie = DBTrieLoader::default();
        let db = create_test_rw_db();
        let mut tx = Transaction::new(db.as_ref()).unwrap();
        let ChainSpec { genesis, .. } = MAINNET.clone();

        // Insert account state
        for (address, account) in &genesis.alloc {
            tx.put::<tables::HashedAccount>(
                keccak256(address),
                Account {
                    nonce: account.nonce.unwrap_or_default(),
                    balance: account.balance,
                    bytecode_hash: None,
                },
            )
            .unwrap();
        }
        tx.commit().unwrap();

        let state_root = genesis_state_root(&genesis.alloc);

        assert_matches!(
            trie.calculate_root(&tx),
            Ok(got) if got.root().unwrap() == state_root
        );
    }

    #[test]
    fn gather_changes() {
        let db = create_test_rw_db();
        let tx = Transaction::new(db.as_ref()).unwrap();

        let address = Address::from_str("9fe4abd71ad081f091bd06dd1c16f7e92927561e").unwrap();
        let hashed_address = keccak256(address);

        let storage = HashMap::from([
            (H256::zero(), U256::from(3)),
            (H256::from_low_u64_be(2), U256::from(1)),
        ]);
        let code = "el buen fla";
        let account = Account {
            nonce: 155,
            balance: U256::from(414241124u32),
            bytecode_hash: Some(keccak256(code)),
        };
        tx.put::<tables::HashedAccount>(hashed_address, account).unwrap();
        tx.put::<tables::AccountChangeSet>(31, AccountBeforeTx { address, info: None }).unwrap();

        for (k, v) in storage {
            tx.put::<tables::HashedStorage>(
                hashed_address,
                StorageEntry { key: keccak256(k), value: v },
            )
            .unwrap();
            tx.put::<tables::StorageChangeSet>(
                (32, address).into(),
                StorageEntry { key: k, value: U256::ZERO },
            )
            .unwrap();
        }

        let expected = BTreeMap::from([(
            hashed_address,
            BTreeSet::from([keccak256(H256::zero()), keccak256(H256::from_low_u64_be(2))]),
        )]);
        assert_matches!(
            DBTrieLoader::default().gather_changes(&tx, 32..33),
            Ok(got) if got == expected
        );
    }

    fn test_with_accounts(accounts: BTreeMap<Address, (Account, BTreeSet<StorageEntry>)>) {
        let mut trie = DBTrieLoader::default();
        let db = create_test_rw_db();
        let tx = Transaction::new(db.as_ref()).unwrap();

        let encoded_accounts = accounts
            .into_iter()
            .map(|(address, (account, storage))| {
                let hashed_address = keccak256(address);
                tx.put::<tables::HashedAccount>(hashed_address, account).unwrap();
                // This is to mimic real data. Only contract accounts have storage.
                let storage_root = if account.has_bytecode() {
                    let encoded_storage = storage.into_iter().map(|StorageEntry { key, value }| {
                        let hashed_key = keccak256(key);
                        let out = encode_fixed_size(&value).to_vec();
                        tx.put::<tables::HashedStorage>(
                            hashed_address,
                            StorageEntry { key: hashed_key, value },
                        )
                        .unwrap();
                        (key, out)
                    });
                    H256(sec_trie_root::<KeccakHasher, _, _, _>(encoded_storage).0)
                } else {
                    EMPTY_ROOT
                };
                let mut out = Vec::new();
                EthAccount::from_with_root(account, storage_root).encode(&mut out);
                (address, out)
            })
            .collect::<Vec<(Address, Vec<u8>)>>();

        let expected = H256(sec_trie_root::<KeccakHasher, _, _, _>(encoded_accounts).0);
        assert_matches!(
            trie.calculate_root(&tx),
            Ok(got) if got.root().unwrap() == expected
        , "where expected is {expected:?}");
    }

    #[test]
    fn arbitrary() {
        proptest!(ProptestConfig::with_cases(10), |(accounts: BTreeMap<Address, (Account, BTreeSet<StorageEntry>)>)| {
            test_with_accounts(accounts);
        });
    }
}<|MERGE_RESOLUTION|>--- conflicted
+++ resolved
@@ -279,6 +279,7 @@
             tx.clear::<tables::AccountsTrie>()?;
             tx.clear::<tables::StoragesTrie>()?;
         }
+        let previous_root = checkpoint.account_root.unwrap_or(EMPTY_ROOT);
 
         let hasher = Arc::new(HasherKeccak::new());
         let mut trie = if let Some(root) = checkpoint.account_root {
@@ -311,7 +312,7 @@
                     if self.has_hit_threshold() {
                         return self.save_account_checkpoint(
                             ProofCheckpoint::default(),
-                            H256::from_slice(trie.root()?.as_slice()),
+                            self.replace_account_root(tx, &mut trie, previous_root)?,
                             hashed_address,
                             tx,
                         )
@@ -320,7 +321,7 @@
                 TrieProgress::InProgress(checkpoint) => {
                     return self.save_account_checkpoint(
                         checkpoint,
-                        H256::from_slice(trie.root()?.as_slice()),
+                        self.replace_account_root(tx, &mut trie, previous_root)?,
                         hashed_address,
                         tx,
                     )
@@ -331,7 +332,7 @@
         // Reset inner stage progress
         self.save_checkpoint(tx, ProofCheckpoint::default())?;
 
-        Ok(TrieProgress::Complete(H256::from_slice(trie.root()?.as_slice())))
+        Ok(TrieProgress::Complete(self.replace_account_root(tx, &mut trie, previous_root)?))
     }
 
     fn calculate_storage_root<DB: Database>(
@@ -339,7 +340,7 @@
         tx: &Transaction<'_, DB>,
         address: H256,
         next_storage: Option<H256>,
-        current_storage_root: Option<H256>,
+        previous_root: Option<H256>,
     ) -> Result<TrieProgress, TrieError> {
         let mut storage_cursor = tx.cursor_dup_read::<tables::HashedStorage>()?;
 
@@ -351,10 +352,10 @@
                     Arc::new(DupHashDatabase::from_root(
                         tx,
                         address,
-                        current_storage_root.expect("is some"),
+                        previous_root.expect("is some"),
                     )?),
                     hasher,
-                    current_storage_root.expect("is some").as_bytes(),
+                    previous_root.expect("is some").as_bytes(),
                 )?,
             )
         } else {
@@ -363,6 +364,8 @@
                 PatriciaTrie::new(Arc::new(DupHashDatabase::new(tx, address)?), hasher),
             )
         };
+
+        let previous_root = previous_root.unwrap_or(EMPTY_ROOT);
 
         while let Some(StorageEntry { key: storage_key, value }) = current_entry {
             let out = encode_fixed_size(&value).to_vec();
@@ -374,7 +377,12 @@
             if let Some(current_entry) = current_entry {
                 if threshold {
                     return Ok(TrieProgress::InProgress(ProofCheckpoint {
-                        storage_root: Some(H256::from_slice(trie.root()?.as_slice())),
+                        storage_root: Some(self.replace_storage_root(
+                            tx,
+                            trie,
+                            address,
+                            previous_root,
+                        )?),
                         storage_key: Some(current_entry.key),
                         ..Default::default()
                     }))
@@ -382,43 +390,32 @@
             }
         }
 
-<<<<<<< HEAD
-        Ok(TrieProgress::Complete(H256::from_slice(trie.root()?.as_slice())))
-=======
-        let root = H256::from_slice(trie.root()?.as_slice());
-
-        // if root is empty remove it from db
-        if root == EMPTY_ROOT {
-            tx.delete::<tables::StoragesTrie>(address, None)?;
-        }
-
-        Ok(root)
->>>>>>> a34226c8
+        Ok(TrieProgress::Complete(self.replace_storage_root(tx, trie, address, previous_root)?))
     }
 
     /// Calculates the root of the state trie by updating an existing trie.
     pub fn update_root<DB: Database>(
         &mut self,
         tx: &Transaction<'_, DB>,
-        mut root: H256,
+        mut previous_root: H256,
         tid_range: Range<TransitionId>,
     ) -> Result<TrieProgress, TrieError> {
-        let mut progress = self.get_checkpoint(tx)?;
-
-        if let Some(account_root) = progress.account_root.take() {
-            root = account_root;
-        }
-
-        let next_acc = progress.hashed_address.take();
+        let mut checkpoint = self.get_checkpoint(tx)?;
+
+        if let Some(account_root) = checkpoint.account_root.take() {
+            previous_root = account_root;
+        }
+
+        let next_acc = checkpoint.hashed_address.take();
         let changed_accounts = self
             .gather_changes(tx, tid_range)?
             .into_iter()
             .skip_while(|(addr, _)| next_acc.is_some() && next_acc.expect("is some") != *addr);
 
         let mut trie = PatriciaTrie::from(
-            Arc::new(HashDatabase::from_root(tx, root)?),
+            Arc::new(HashDatabase::from_root(tx, previous_root)?),
             Arc::new(HasherKeccak::new()),
-            root.as_bytes(),
+            previous_root.as_bytes(),
         )?;
 
         let mut accounts_cursor = tx.cursor_read::<tables::HashedAccount>()?;
@@ -430,17 +427,17 @@
                 let storage_root = EthAccount::decode(&mut account.as_slice())?.storage_root;
                 self.update_storage_root(
                     tx,
-                    progress.storage_root.take().unwrap_or(storage_root),
+                    checkpoint.storage_root.take().unwrap_or(storage_root),
                     hashed_address,
                     changed_storages,
-                    progress.storage_key.take(),
+                    checkpoint.storage_key.take(),
                 )?
             } else {
                 self.calculate_storage_root(
                     tx,
                     hashed_address,
-                    progress.storage_key.take(),
-                    progress.storage_root.take(),
+                    checkpoint.storage_key.take(),
+                    checkpoint.storage_root.take(),
                 )?
             };
 
@@ -449,7 +446,7 @@
                 TrieProgress::InProgress(checkpoint) => {
                     return self.save_account_checkpoint(
                         checkpoint,
-                        H256::from_slice(trie.root()?.as_slice()),
+                        self.replace_account_root(tx, &mut trie, previous_root)?,
                         hashed_address,
                         tx,
                     )
@@ -467,7 +464,7 @@
                 if self.has_hit_threshold() {
                     return self.save_account_checkpoint(
                         ProofCheckpoint::default(),
-                        H256::from_slice(trie.root()?.as_slice()),
+                        self.replace_account_root(tx, &mut trie, previous_root)?,
                         hashed_address,
                         tx,
                     )
@@ -475,36 +472,24 @@
             }
         }
 
-<<<<<<< HEAD
         // Reset inner stage progress
         self.save_checkpoint(tx, ProofCheckpoint::default())?;
 
-        Ok(TrieProgress::Complete(H256::from_slice(trie.root()?.as_slice())))
-=======
-        let new_root = H256::from_slice(trie.root()?.as_slice());
-        if new_root != root {
-            let mut cursor = tx.cursor_write::<tables::AccountsTrie>()?;
-            if cursor.seek_exact(root)?.is_some() {
-                cursor.delete_current()?;
-            }
-        }
-
-        Ok(new_root)
->>>>>>> a34226c8
+        Ok(TrieProgress::Complete(self.replace_account_root(tx, &mut trie, previous_root)?))
     }
 
     fn update_storage_root<DB: Database>(
         &mut self,
         tx: &Transaction<'_, DB>,
-        root: H256,
+        previous_root: H256,
         address: H256,
         changed_storages: BTreeSet<H256>,
         next_storage: Option<H256>,
     ) -> Result<TrieProgress, TrieError> {
-        let mut storage_cursor = tx.cursor_dup_read::<tables::HashedStorage>()?;
+        let mut hashed_storage_cursor = tx.cursor_dup_read::<tables::HashedStorage>()?;
 
         let mut trie = PatriciaTrie::new(
-            Arc::new(DupHashDatabase::from_root(tx, address, root)?),
+            Arc::new(DupHashDatabase::from_root(tx, address, previous_root)?),
             Arc::new(HasherKeccak::new()),
         );
 
@@ -514,13 +499,18 @@
 
         for key in changed_storages {
             if let Some(StorageEntry { value, .. }) =
-                storage_cursor.seek_by_key_subkey(address, key)?.filter(|e| e.key == key)
+                hashed_storage_cursor.seek_by_key_subkey(address, key)?.filter(|e| e.key == key)
             {
                 let out = encode_fixed_size(&value).to_vec();
                 trie.insert(key.as_bytes().to_vec(), out)?;
                 if self.has_hit_threshold() {
                     return Ok(TrieProgress::InProgress(ProofCheckpoint {
-                        storage_root: Some(H256::from_slice(trie.root()?.as_slice())),
+                        storage_root: Some(self.replace_storage_root(
+                            tx,
+                            trie,
+                            address,
+                            previous_root,
+                        )?),
                         storage_key: Some(key),
                         ..Default::default()
                     }))
@@ -530,28 +520,7 @@
             }
         }
 
-        let new_root = H256::from_slice(trie.root()?.as_slice());
-        if new_root != root {
-            let mut cursor = tx.cursor_dup_write::<tables::StoragesTrie>()?;
-            if cursor
-                .seek_by_key_subkey(address, root)?
-                .filter(|entry| entry.hash == root)
-                .is_some()
-            {
-                cursor.delete_current()?;
-            }
-        }
-
-<<<<<<< HEAD
-        Ok(TrieProgress::Complete(root))
-=======
-        // if root is empty remove it from db
-        if new_root == EMPTY_ROOT {
-            tx.delete::<tables::StoragesTrie>(address, None)?;
-        }
-
-        Ok(new_root)
->>>>>>> a34226c8
+        Ok(TrieProgress::Complete(self.replace_storage_root(tx, trie, address, previous_root)?))
     }
 
     fn gather_changes<DB: Database>(
@@ -608,6 +577,11 @@
         Ok(TrieProgress::InProgress(checkpoint))
     }
 
+    fn has_hit_threshold(&mut self) -> bool {
+        self.current += 1;
+        self.current >= self.commit_threshold
+    }
+
     /// Saves the trie progress
     pub fn save_checkpoint<DB: Database>(
         &mut self,
@@ -637,15 +611,58 @@
         let (checkpoint, _) = ProofCheckpoint::from_compact(&buf, buf.len());
 
         if checkpoint.account_root.is_some() {
-            debug!(target: "sync::stages::merkle::exec", account = ?checkpoint.hashed_address, storage = ?checkpoint.storage_key, "Continuing inner trie checkpoint");
+            debug!(target: "sync::stages::merkle::exec", checkpoint = ?checkpoint, "Continuing inner trie checkpoint");
         }
 
         Ok(checkpoint)
     }
 
-    fn has_hit_threshold(&mut self) -> bool {
-        self.current += 1;
-        self.current >= self.commit_threshold
+    /// Finds the most recent account trie root and removes the previous one if applicable.
+    fn replace_account_root<DB: Database>(
+        &self,
+        tx: &Transaction<'_, DB>,
+        trie: &mut PatriciaTrie<HashDatabase<'_, '_, DB>, HasherKeccak>,
+        previous_root: H256,
+    ) -> Result<H256, TrieError> {
+        let new_root = H256::from_slice(trie.root()?.as_slice());
+
+        if new_root != previous_root {
+            let mut cursor = tx.cursor_write::<tables::AccountsTrie>()?;
+            if cursor.seek_exact(previous_root)?.is_some() {
+                cursor.delete_current()?;
+            }
+        }
+
+        Ok(new_root)
+    }
+
+    /// Finds the most recent storage trie root and removes the previous one if applicable.
+    fn replace_storage_root<DB: Database>(
+        &self,
+        tx: &Transaction<'_, DB>,
+        mut trie: PatriciaTrie<DupHashDatabase<'_, '_, DB>, HasherKeccak>,
+        address: H256,
+        previous_root: H256,
+    ) -> Result<H256, TrieError> {
+        let new_root = H256::from_slice(trie.root()?.as_slice());
+
+        if new_root != previous_root {
+            let mut trie_cursor = tx.cursor_dup_write::<tables::StoragesTrie>()?;
+
+            if trie_cursor
+                .seek_by_key_subkey(address, previous_root)?
+                .filter(|entry| entry.hash == previous_root)
+                .is_some()
+            {
+                trie_cursor.delete_current()?;
+            }
+        }
+
+        if new_root == EMPTY_ROOT {
+            tx.delete::<tables::StoragesTrie>(address, None)?;
+        }
+
+        Ok(new_root)
     }
 }
 
